from __future__ import annotations

import logging
import shutil
from argparse import ArgumentParser, Namespace
from datetime import date
from pathlib import Path
from platform import python_version
from tempfile import TemporaryDirectory

from pydantic import ValidationError
from rich.prompt import Prompt

from perdoo import ARCHIVE_EXTENSIONS, IMAGE_EXTENSIONS, __version__, setup_logging
from perdoo.archives import BaseArchive, CB7Archive, CBTArchive, CBZArchive, get_archive
from perdoo.console import CONSOLE
from perdoo.models import ComicInfo, Metadata, MetronInfo
from perdoo.models._base import InfoModel
from perdoo.models.metadata import Format, Meta, Source, Tool
from perdoo.models.metron_info import InformationSource
from perdoo.services import Comicvine, League, Marvel, Metron
from perdoo.settings import OutputFormat, Service, Settings
from perdoo.utils import Details, Identifications, get_metadata_id, list_files, sanitize

LOGGER = logging.getLogger("perdoo")


def parse_arguments() -> Namespace:
    parser = ArgumentParser(prog="Perdoo", allow_abbrev=False)
    parser.version = __version__
    parser.add_argument("--force", action="store_true")
    parser.add_argument("--version", action="version")
    parser.add_argument("--debug", action="store_true")
    return parser.parse_args()


def convert_collection(path: Path, output: OutputFormat) -> None:
    format_, archive_type = {
        OutputFormat.CB7: (".cb7", CB7Archive),
        OutputFormat.CBT: (".cbt", CBTArchive),
    }.get(output, (".cbz", CBZArchive))
    formats = list(ARCHIVE_EXTENSIONS)
    formats.remove(format_)
    for file in list_files(path, *formats):
        LOGGER.info("Converting %s to %s format", file.name, output.name)
        archive = get_archive(path=file)
        archive_type.convert(old_archive=archive)


def read_meta(archive: BaseArchive) -> tuple[Meta | None, Details | None]:
    filenames = archive.list_filenames()

    def read_meta_file(cls: type[InfoModel], filename: str) -> InfoModel | None:
        if filename in filenames:
            return cls.from_bytes(content=archive.read_file(filename=filename))
        return None

    # region Read Metadata
    try:
        metadata = read_meta_file(cls=Metadata, filename="/Metadata.xml") or read_meta_file(
            cls=Metadata, filename="Metadata.xml"
        )
        if metadata:
            meta = metadata.meta
            details = Details(
                series=Identifications(
                    search=metadata.issue.series.title,
                    comicvine=get_metadata_id(
                        resources=metadata.issue.series.resources, source=Source.COMICVINE
                    ),
                    league=get_metadata_id(
                        resources=metadata.issue.series.resources,
                        source=Source.LEAGUE_OF_COMIC_GEEKS,
                    ),
                    marvel=get_metadata_id(
                        resources=metadata.issue.series.resources, source=Source.MARVEL
                    ),
                    metron=get_metadata_id(
                        resources=metadata.issue.series.resources, source=Source.METRON
                    ),
                ),
                issue=Identifications(
                    search=metadata.issue.number,
                    comicvine=get_metadata_id(
                        resources=metadata.issue.resources, source=Source.COMICVINE
                    ),
                    league=get_metadata_id(
                        resources=metadata.issue.resources, source=Source.LEAGUE_OF_COMIC_GEEKS
                    ),
                    marvel=get_metadata_id(
                        resources=metadata.issue.resources, source=Source.MARVEL
                    ),
                    metron=get_metadata_id(
                        resources=metadata.issue.resources, source=Source.METRON
                    ),
                ),
            )
            return meta, details
    except ValidationError:
        LOGGER.error("%s contains an invalid Metadata file", archive.path.name)  # noqa: TRY400
    # endregion

    # region Read MetronInfo
    try:
        metron_info = read_meta_file(cls=MetronInfo, filename="/MetronInfo.xml") or read_meta_file(
            cls=MetronInfo, filename="MetronInfo.xml"
        )
        if metron_info:
            details = Details(
                series=Identifications(
                    search=metron_info.series.name,
                    comicvine=metron_info.series.id
                    if metron_info.id and metron_info.id.source == InformationSource.COMIC_VINE
                    else None,
                    league=metron_info.series.id
                    if metron_info.id
                       and metron_info.id.source == InformationSource.LEAGUE_OF_COMIC_GEEKS
                    else None,
                    marvel=metron_info.series.id
                    if metron_info.id and metron_info.id.source == InformationSource.MARVEL
                    else None,
                    metron=metron_info.series.id
                    if metron_info.id and metron_info.id.source == InformationSource.METRON
                    else None,
                ),
                issue=Identifications(
                    search=metron_info.number,
                    comicvine=metron_info.id.value
                    if metron_info.id and metron_info.id.source == InformationSource.COMIC_VINE
                    else None,
                    league=metron_info.id.value
                    if metron_info.id
                       and metron_info.id.source == InformationSource.LEAGUE_OF_COMIC_GEEKS
                    else None,
                    marvel=metron_info.id.value
                    if metron_info.id and metron_info.id.source == InformationSource.MARVEL
                    else None,
                    metron=metron_info.id.value
                    if metron_info.id and metron_info.id.source == InformationSource.METRON
                    else None,
                ),
            )
            return Meta(date_=date.today(), tool=Tool(value="MetronInfo")), details
    except ValidationError:
        LOGGER.error("%s contains an invalid MetronInfo file", archive.path.name)  # noqa: TRY400
    # endregion

    # region Read ComicInfo
    try:
        comic_info = read_meta_file(cls=ComicInfo, filename="/ComicInfo.xml") or read_meta_file(
            cls=ComicInfo, filename="ComicInfo.xml"
        )
        if comic_info:
            details = Details(
                series=Identifications(search=comic_info.series),
                issue=Identifications(search=comic_info.number),
            )
            return Meta(date_=date.today(), tool=Tool(value="ComicInfo")), details
    except ValidationError:
        LOGGER.error("%s contains an invalid ComicInfo file", archive.path.name)  # noqa: TRY400
    # endregion

    return None, None


def load_archives(
    path: Path, output: OutputFormat, force: bool = False
) -> list[tuple[Path, BaseArchive, Details | None]]:
    archives = []
    for file in list_files(path, f".{output}"):
        archive = get_archive(path=file)
        LOGGER.debug("Reading %s", file.stem)
        meta, details = read_meta(archive=archive)
        if not meta or not details:
            archives.append((file, archive, details))
            continue
        difference = abs(date.today() - meta.date_)
        if force or meta.tool != Tool() or difference.days >= 28:
            archives.append((file, archive, details))
            continue
    return archives


def fetch_from_services(
    settings: Settings, details: Details
) -> tuple[Metadata | None, MetronInfo | None, ComicInfo | None]:
    marvel = None
    if settings.marvel and settings.marvel.public_key and settings.marvel.private_key:
        marvel = Marvel(settings=settings.marvel)
    metron = None
    if settings.metron and settings.metron.username and settings.metron.password:
        metron = Metron(settings=settings.metron)
    comicvine = None
    if settings.comicvine and settings.comicvine.api_key:
        comicvine = Comicvine(settings.comicvine)
    league = None
    if (
        settings.league_of_comic_geeks
        and settings.league_of_comic_geeks.client_id
        and settings.league_of_comic_geeks.client_secret
    ):
        league = League(settings.league_of_comic_geeks)
    if not marvel and not metron and not comicvine and not league:
        LOGGER.warning("No external services configured")
        return None, None, None

    services = {
        Service.COMICVINE: comicvine,
        Service.LEAGUE_OF_COMIC_GEEKS: league,
        Service.MARVEL: marvel,
        Service.METRON: metron,
    }

    for service_name in settings.service_order:
        service = services[service_name]
        if not service:
            continue
        LOGGER.info("Fetching details from %s", type(service).__name__)
        metadata, metron_info, comic_info = service.fetch(details=details)
        if metadata and metron_info and comic_info:
            return metadata, metron_info, comic_info
    return None, None, None


def generate_filename(root: Path, extension: str, metadata: Metadata) -> Path:
    publisher_filename = metadata.issue.series.publisher.title
    series_filename = (
        f"{metadata.issue.series.title} v{metadata.issue.series.volume}"
        if metadata.issue.series.volume > 1
        else metadata.issue.series.title
    )

    number_str = (
        f"_#{metadata.issue.number.zfill(3 if metadata.issue.format == Format.COMIC else 2)}"
        if metadata.issue.number
        else ""
    )
    format_str = {
        Format.ANNUAL: "_Annual",
        Format.DIGITAL_CHAPTER: "_Chapter",
        Format.GRAPHIC_NOVEL: "_GN",
        Format.HARDCOVER: "_HC",
        Format.TRADE_PAPERBACK: "_TP",
    }.get(metadata.issue.format, "")
    if metadata.issue.format in {Format.ANNUAL, Format.DIGITAL_CHAPTER}:
        issue_filename = sanitize(value=series_filename) + format_str + number_str
    elif metadata.issue.format in {Format.GRAPHIC_NOVEL, Format.HARDCOVER, Format.TRADE_PAPERBACK}:
        issue_filename = sanitize(value=series_filename) + number_str + format_str
    else:
        issue_filename = sanitize(value=series_filename) + number_str

    return (
        root
        / sanitize(value=publisher_filename)
        / sanitize(value=series_filename)
        / f"{issue_filename}.{extension}"
    )


def rename_images(folder: Path, filename: str) -> None:
    image_list = list_files(folder, *IMAGE_EXTENSIONS)
    pad_count = len(str(len(image_list)))
    for index, img_file in enumerate(image_list):
        new_filename = f"{filename}_{str(index).zfill(pad_count)}{img_file.suffix}"
        if img_file.name != new_filename:
            LOGGER.info("Renamed %s to %s", img_file.name, new_filename)
            shutil.move(img_file, folder / new_filename)


def process_pages(
    folder: Path, metadata: Metadata, metron_info: MetronInfo, comic_info: ComicInfo, filename: str
) -> None:
    from perdoo.models.comic_info import Page as ComicPage
    from perdoo.models.metadata import Page as MetadataPage
    from perdoo.models.metron_info import Page as MetronPage

    LOGGER.info("Processing pages")
    rename_images(folder=folder, filename=filename)
    image_list = list_files(folder, *IMAGE_EXTENSIONS)
    metadata_pages = set()
    metron_info_pages = set()
    comic_info_pages = set()
    for index, img_file in enumerate(image_list):
        is_final_page = index == len(image_list) - 1
        page = next((x for x in metadata.pages if x.index == index), None)
        metadata_pages.add(
            MetadataPage.from_path(
                file=img_file, index=index, is_final_page=is_final_page, page=page
            )
        )
        page = next((x for x in metron_info.pages if x.image == index), None)
        metron_info_pages.add(
            MetronPage.from_path(file=img_file, index=index, is_final_page=is_final_page, page=page)
        )
        page = next((x for x in comic_info.pages if x.image == index), None)
        comic_info_pages.add(
            ComicPage.from_path(file=img_file, index=index, is_final_page=is_final_page, page=page)
        )
    metadata.pages = sorted(metadata_pages)
    metron_info.pages = sorted(metron_info_pages)
    comic_info.pages = sorted(comic_info_pages)


def start(settings: Settings, force: bool = False) -> None:
    LOGGER.info("Starting Perdoo")
<<<<<<< HEAD
    convert_collection(path=settings.input_folder, output=settings.output.format)
    archives = load_archives(
        path=settings.input_folder, output=settings.output.format, force=force
    )
=======

    with CONSOLE.status(f"Searching for non-{settings.output.format} files"):
        convert_collection(path=settings.collection_folder, output=settings.output.format)

    with CONSOLE.status(f"Searching for {settings.output.format} files"):
        archives = load_archives(
            path=settings.collection_folder, output=settings.output.format, force=force
        )
>>>>>>> 465a416b

    for file, archive, details in archives:
        CONSOLE.rule(file.stem)
        LOGGER.info("Processing %s", file.stem)
        details = details or Details(
            series=Identifications(search=Prompt.ask("Series title", console=CONSOLE)),
            issue=Identifications(),
        )

        metadata, metron_info, comic_info = fetch_from_services(settings=settings, details=details)
        new_file = generate_filename(
            root=settings.output_folder,
            extension=settings.output.format.value,
            metadata=metadata,
        )
        with TemporaryDirectory(prefix=f"{new_file.stem}_") as temp_str:
            temp_folder = Path(temp_str)
            if not archive.extract_files(destination=temp_folder):
                return
            process_pages(
                folder=temp_folder,
                metadata=metadata,
                metron_info=metron_info,
                comic_info=comic_info,
                filename=new_file.stem,
            )
            metadata.meta = Meta(date_=date.today())
            files = list_files(temp_folder, *IMAGE_EXTENSIONS)
            if settings.output.create_metadata:
                metadata_file = temp_folder / "Metadata.xml"
                metadata.to_file(file=metadata_file)
                files.append(metadata_file)
            if settings.output.create_metron_info:
                metron_info_file = temp_folder / "MetronInfo.xml"
                metron_info.to_file(file=metron_info_file)
                files.append(metron_info_file)
            if settings.output.create_comic_info:
                comic_info_file = temp_folder / "ComicInfo.xml"
                comic_info.to_file(file=comic_info_file)
                files.append(comic_info_file)
            archive_file = archive.archive_files(
                src=temp_folder, output_name=archive.path.stem, files=files
            )
            if not archive_file:
                LOGGER.critical("Unable to re-archive images")
                continue
            archive.path.unlink(missing_ok=True)
            shutil.move(archive_file, archive.path)
        if file.relative_to(settings.input_folder) != new_file.relative_to(
            settings.output_folder
        ):
            LOGGER.info(
                "Organizing comic, moving file to %s",
                new_file.relative_to(settings.output_folder),
            )
            new_file.parent.mkdir(parents=True, exist_ok=True)
            shutil.move(file, new_file)

    for folder in sorted(
        settings.input_folder.rglob("*"), key=lambda p: len(p.parts), reverse=True
    ):
        if folder.is_dir() and not any(folder.iterdir()):
            folder.rmdir()
            LOGGER.info("Deleted empty folder: %s", folder)


def main() -> None:
    try:
        CONSOLE.print(f"Perdoo v{__version__}")
        CONSOLE.print(f"Python v{python_version()}")

        args = parse_arguments()
        if args.debug:
            CONSOLE.print(f"Args: {args}")
        setup_logging(debug=args.debug)

        settings = Settings.load().save()
        if args.debug:
            CONSOLE.print(f"Settings: {settings}")
        start(settings=settings, force=args.force)
    except KeyboardInterrupt:
        pass


if __name__ == "__main__":
    main()<|MERGE_RESOLUTION|>--- conflicted
+++ resolved
@@ -114,7 +114,7 @@
                     else None,
                     league=metron_info.series.id
                     if metron_info.id
-                       and metron_info.id.source == InformationSource.LEAGUE_OF_COMIC_GEEKS
+                    and metron_info.id.source == InformationSource.LEAGUE_OF_COMIC_GEEKS
                     else None,
                     marvel=metron_info.series.id
                     if metron_info.id and metron_info.id.source == InformationSource.MARVEL
@@ -130,7 +130,7 @@
                     else None,
                     league=metron_info.id.value
                     if metron_info.id
-                       and metron_info.id.source == InformationSource.LEAGUE_OF_COMIC_GEEKS
+                    and metron_info.id.source == InformationSource.LEAGUE_OF_COMIC_GEEKS
                     else None,
                     marvel=metron_info.id.value
                     if metron_info.id and metron_info.id.source == InformationSource.MARVEL
@@ -303,21 +303,10 @@
 
 def start(settings: Settings, force: bool = False) -> None:
     LOGGER.info("Starting Perdoo")
-<<<<<<< HEAD
     convert_collection(path=settings.input_folder, output=settings.output.format)
     archives = load_archives(
         path=settings.input_folder, output=settings.output.format, force=force
     )
-=======
-
-    with CONSOLE.status(f"Searching for non-{settings.output.format} files"):
-        convert_collection(path=settings.collection_folder, output=settings.output.format)
-
-    with CONSOLE.status(f"Searching for {settings.output.format} files"):
-        archives = load_archives(
-            path=settings.collection_folder, output=settings.output.format, force=force
-        )
->>>>>>> 465a416b
 
     for file, archive, details in archives:
         CONSOLE.rule(file.stem)
